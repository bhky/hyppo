from typing import NamedTuple

import numpy as np
<<<<<<< HEAD
=======
from scipy.stats.distributions import chi2
>>>>>>> d90df3ab
from sklearn.ensemble import RandomForestClassifier, RandomForestRegressor
from sklearn.metrics import pairwise_distances

from ._utils import _CheckInputs, sim_matrix
from .base import IndependenceTest
from .dcorr import _dcorr

FOREST_TYPES = {
    "classifier": RandomForestClassifier,
    "regressor": RandomForestRegressor,
}


class KMERFTestOutput(NamedTuple):
    stat: float
    pvalue: float
    kmerf_dict: dict


class KMERF(IndependenceTest):
    r"""
    Kernel Mean Embedding Random Forest (KMERF) test statistic and p-value.

    The KMERF test statistic is a kernel method for calculating independence by using
    a random forest induced similarity matrix as an input, and has been shown to have
    especially high gains in finite sample testing power in high dimensional settings
    :footcite:p:`shenLearningInterpretableCharacteristic2020`.

    Parameters
    ----------
    forest : "regressor", "classifier", default: "regressor"
        Type of forest used when running the independence test. If the `y` input in
        ``test`` is categorial, use the "classifier" keyword.
    ntrees : int, default: 500
        The number of trees used in the random forest.
<<<<<<< HEAD
=======
    compute_distance : str, callable, or None, default: "euclidean"
        A function that computes the distance among the samples for `y`.
        Valid strings for ``compute_distance`` are, as defined in
        :func:`sklearn.metrics.pairwise_distances`,

            - From scikit-learn: [``"euclidean"``, ``"cityblock"``, ``"cosine"``,
              ``"l1"``, ``"l2"``, ``"manhattan"``] See the documentation for
              :mod:`scipy.spatial.distance` for details
              on these metrics.
            - From scipy.spatial.distance: [``"braycurtis"``, ``"canberra"``,
              ``"chebyshev"``, ``"correlation"``, ``"dice"``, ``"hamming"``,
              ``"jaccard"``, ``"kulsinski"``, ``"mahalanobis"``, ``"minkowski"``,
              ``"rogerstanimoto"``, ``"russellrao"``, ``"seuclidean"``,
              ``"sokalmichener"``, ``"sokalsneath"``, ``"sqeuclidean"``,
              ``"yule"``] See the documentation for :mod:`scipy.spatial.distance` for
              details on these metrics.

        Set to ``None`` or ``"precomputed"`` if ``y`` is already a distance
        matrices. To call a custom function, either create the distance matrix
        before-hand or create a function of the form ``metric(x, **kwargs)``
        where ``x`` is the data matrix for which pairwise distances are
        calculated and ``**kwargs`` are extra arguements to send to your custom
        function.
    distance_kwargs : dict
        Arbitrary keyword arguments for ``compute_distance``.
>>>>>>> d90df3ab
    **kwargs
        Additional arguments used for the forest (see
        :class:`sklearn.ensemble.RandomForestClassifier` or
        :class:`sklearn.ensemble.RandomForestRegressor`)

    Notes
    -----
    A description of KMERF in greater detail can be found in
    :footcite:p:`shenLearningInterpretableCharacteristic2020`. It is computed
    using the following steps:

    Let :math:`x` and :math:`y` be :math:`(n, p)` and :math:`(n, 1)` samples of random
    variables
    :math:`X` and :math:`Y`.

    + Run random forest with :math:`m` trees. Independent bootstrap samples of size
      :math:`n_{b} \leq n` are drawn to build a tree each time; each tree structure
      within the forest is denoted as :math:`\phi_w \in \mathbf{P}`,
      :math:`w \in \{ 1, \ldots, m \}`; :math:`\phi_w(x_i)` denotes the partition
      assigned to :math:`x_i`.

    + Calculate the proximity kernel:

      .. math::

         \mathbf{K}^{\mathbf{x}}_{ij} = \frac{1}{m} \sum_{w = 1}^{m} I(\phi_w(x_i)
         = \phi_w(x_j))

      where :math:`I(\cdot)`$` is the indicator function for how often two observations
      lie in the same partition.

    + Compute the induced kernel correlation: Let

      .. math::

         \mathbf{L}^{\mathbf{x}}_{ij}=
         \begin{cases}
             \mathbf{K}^{\mathbf{x}}_{ij}
             - \frac{1}{n-2} \sum_{t=1}^{n} \mathbf{K}^{\mathbf{x}}_{it}
             - \frac{1}{n-2} \sum_{s=1}^{n} \mathbf{K}^{\mathbf{x}}_{sj}
             + \frac{1}{(n-1)(n-2)} \sum_{s,t=1}^{n} \mathbf{K}^{\mathbf{x}}_{st}
             & \mbox{when} \ i \neq j \\
             0 & \mbox{ otherwise}
         \end{cases}

    + Then let :math:`\mathbf{K}^{\mathbf{y}}` be the Euclidean distance induced kernel,
      and similarly compute :math:`\mathbf{L}^{\mathbf{y}}` from
      :math:`\mathbf{K}^{\mathbf{y}}`. The unbiased kernel correlation equals

      .. math::

         \mathrm{KMERF}_n(\mathbf{x}, \mathbf{y}) = \frac{1}{n(n-3)}
         \mathrm{tr} \left( \mathbf{L}^{\mathbf{x}} \mathbf{L}^{\mathbf{y}} \right)

    The p-value returned is calculated using a permutation test using
    :meth:`hyppo.tools.perm_test`.

    References
    ----------
    .. footbibliography::
    """

    def __init__(
        self,
        forest="regressor",
        ntrees=500,
        compute_distance="euclidean",
        distance_kwargs={},
        **kwargs
    ):
        self.is_distance = False
        self.distance_kwargs = distance_kwargs
        if not compute_distance:
            self.is_distance = True
        self.is_ksamp = False
        if "is_ksamp" in kwargs.keys():
            self.is_ksamp = True
            self.k_sample_transform = kwargs["is_ksamp"]
            del kwargs["is_ksamp"]
        if forest in FOREST_TYPES.keys():
            self.clf = FOREST_TYPES[forest](n_estimators=ntrees, **kwargs)
        else:
            raise ValueError("Forest must be of type classification or regression")
        IndependenceTest.__init__(self, compute_distance=compute_distance)

    def statistic(self, x, y):
        r"""
        Helper function that calculates the KMERF test statistic.

        Parameters
        ----------
        x,y : ndarray of float
            Input data matrices. ``x`` and ``y`` must have the same number of
            samples. That is, the shapes must be ``(n, p)`` and ``(n, 1)`` where
            `n` is the number of samples and `p` is the number of
            dimensions.

        Returns
        -------
        stat : float
            The computed KMERF statistic.
        """
        rf_y = y
        if rf_y.shape[1] == 1:
            rf_y = rf_y.ravel()
        self.clf.fit(x, rf_y)

        distx = np.sqrt(1 - sim_matrix(self.clf, x))
<<<<<<< HEAD
        y = y.reshape(-1, 1)
        disty = pairwise_distances(y, metric="euclidean")
=======
        # can use induced kernel if shapes are the same, otherwise
        # default to compute_distance
        if x.shape[1] == y.shape[1]:
            disty = np.sqrt(1 - sim_matrix(self.clf, y))
        else:
            disty = pairwise_distances(
                y, metric=self.compute_distance, **self.distance_kwargs
            )
>>>>>>> d90df3ab
        stat = _dcorr(distx, disty, bias=False, is_fast=False)
        self.stat = stat
        self.distx = distx
        self.disty = disty

        # get feature importances from gini-based random forest
        self.importances = self.clf.feature_importances_

        # get feature importances from gini-based random forest
        self.importances = self.clf.feature_importances_

        return stat

<<<<<<< HEAD
    def test(self, x, y, reps=1000, workers=1, random_state=None):
=======
    def test(self, x, y, reps=1000, workers=1, auto=True, random_state=None):
>>>>>>> d90df3ab
        r"""
        Calculates the KMERF test statistic and p-value.

        Parameters
        ----------
        x,y : ndarray of float
            Input data matrices. ``x`` and ``y`` must have the same number of
            samples. That is, the shapes must be ``(n, p)`` and ``(n, 1)`` where
            `n` is the number of samples and `p` is the number of
            dimensions.
        reps : int, default: 1000
            The number of replications used to estimate the null distribution
            when using the permutation test used to calculate the p-value.
        workers : int, default: 1
            The number of cores to parallelize the p-value computation over.
            Supply ``-1`` to use all cores available to the Process.
<<<<<<< HEAD
=======
        auto : bool, default: True
            Automatically uses fast approximation when `n` and size of array
            is greater than 20. If ``True``, and sample size is greater than 20, then
            :class:`hyppo.tools.chi2_approx` will be run. Parameters ``reps`` and
            ``workers`` are
            irrelevant in this case. Otherwise, :class:`hyppo.tools.perm_test` will be
            run.
>>>>>>> d90df3ab

        Returns
        -------
        stat : float
            The computed KMERF statistic.
        pvalue : float
            The computed KMERF p-value.
        kmerf_dict : dict
            Contains additional useful returns containing the following keys:

                - feat_importance : ndarray of float
                    An array containing the importance of each dimension

        Examples
        --------
        >>> import numpy as np
        >>> from hyppo.independence import KMERF
        >>> x = np.arange(100)
        >>> y = x
        >>> '%.1f, %.2f' % KMERF().test(x, y)[:1] # doctest: +SKIP
        '1.0, 0.001'
        """
        check_input = _CheckInputs(x, y, reps=reps)
        x, y = check_input()

<<<<<<< HEAD
        stat, pvalue = super(KMERF, self).test(
            x, y, reps, workers, is_distsim=False, random_state=random_state
        )
=======
        if auto and x.shape[0] > 20:
            n = x.shape[0]
            stat = self.statistic(x, y)
            statx = _dcorr(self.distx, self.distx, bias=False, is_fast=False)
            staty = _dcorr(self.disty, self.disty, bias=False, is_fast=False)
            pvalue = chi2.sf(stat / np.sqrt(statx * staty) * n + 1, 1)
            self.stat = stat
            self.pvalue = pvalue
            self.null_dist = None
        else:
            stat, pvalue = super(KMERF, self).test(
                x, y, reps, workers, is_distsim=False, random_state=random_state
            )
>>>>>>> d90df3ab
        kmerf_dict = {"feat_importance": self.importances}

        return KMERFTestOutput(stat, pvalue, kmerf_dict)<|MERGE_RESOLUTION|>--- conflicted
+++ resolved
@@ -1,10 +1,7 @@
 from typing import NamedTuple
 
 import numpy as np
-<<<<<<< HEAD
-=======
 from scipy.stats.distributions import chi2
->>>>>>> d90df3ab
 from sklearn.ensemble import RandomForestClassifier, RandomForestRegressor
 from sklearn.metrics import pairwise_distances
 
@@ -40,8 +37,6 @@
         ``test`` is categorial, use the "classifier" keyword.
     ntrees : int, default: 500
         The number of trees used in the random forest.
-<<<<<<< HEAD
-=======
     compute_distance : str, callable, or None, default: "euclidean"
         A function that computes the distance among the samples for `y`.
         Valid strings for ``compute_distance`` are, as defined in
@@ -67,7 +62,6 @@
         function.
     distance_kwargs : dict
         Arbitrary keyword arguments for ``compute_distance``.
->>>>>>> d90df3ab
     **kwargs
         Additional arguments used for the forest (see
         :class:`sklearn.ensemble.RandomForestClassifier` or
@@ -176,10 +170,6 @@
         self.clf.fit(x, rf_y)
 
         distx = np.sqrt(1 - sim_matrix(self.clf, x))
-<<<<<<< HEAD
-        y = y.reshape(-1, 1)
-        disty = pairwise_distances(y, metric="euclidean")
-=======
         # can use induced kernel if shapes are the same, otherwise
         # default to compute_distance
         if x.shape[1] == y.shape[1]:
@@ -188,7 +178,6 @@
             disty = pairwise_distances(
                 y, metric=self.compute_distance, **self.distance_kwargs
             )
->>>>>>> d90df3ab
         stat = _dcorr(distx, disty, bias=False, is_fast=False)
         self.stat = stat
         self.distx = distx
@@ -202,11 +191,7 @@
 
         return stat
 
-<<<<<<< HEAD
-    def test(self, x, y, reps=1000, workers=1, random_state=None):
-=======
     def test(self, x, y, reps=1000, workers=1, auto=True, random_state=None):
->>>>>>> d90df3ab
         r"""
         Calculates the KMERF test statistic and p-value.
 
@@ -223,8 +208,6 @@
         workers : int, default: 1
             The number of cores to parallelize the p-value computation over.
             Supply ``-1`` to use all cores available to the Process.
-<<<<<<< HEAD
-=======
         auto : bool, default: True
             Automatically uses fast approximation when `n` and size of array
             is greater than 20. If ``True``, and sample size is greater than 20, then
@@ -232,7 +215,6 @@
             ``workers`` are
             irrelevant in this case. Otherwise, :class:`hyppo.tools.perm_test` will be
             run.
->>>>>>> d90df3ab
 
         Returns
         -------
@@ -258,11 +240,6 @@
         check_input = _CheckInputs(x, y, reps=reps)
         x, y = check_input()
 
-<<<<<<< HEAD
-        stat, pvalue = super(KMERF, self).test(
-            x, y, reps, workers, is_distsim=False, random_state=random_state
-        )
-=======
         if auto and x.shape[0] > 20:
             n = x.shape[0]
             stat = self.statistic(x, y)
@@ -276,7 +253,6 @@
             stat, pvalue = super(KMERF, self).test(
                 x, y, reps, workers, is_distsim=False, random_state=random_state
             )
->>>>>>> d90df3ab
         kmerf_dict = {"feat_importance": self.importances}
 
         return KMERFTestOutput(stat, pvalue, kmerf_dict)