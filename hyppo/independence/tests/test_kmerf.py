--- conflicted
+++ resolved
@@ -13,11 +13,6 @@
     @pytest.mark.parametrize(
         "sim, obs_stat, obs_pvalue",
         [
-<<<<<<< HEAD
-            (linear, 0.253, 1.0),  # test linear simulation
-            (spiral, 0.037, 1.0),  # test spiral simulation
-            (multimodal_independence, -0.0363, 1.0),  # test independence simulation
-=======
             (linear, 1.0, 9.19834440770024e-24),  # test linear simulation
             (
                 spiral,
@@ -29,7 +24,6 @@
                 0.0,
                 0.31731050786291115,
             ),  # test independence simulation
->>>>>>> d90df3ab
         ],
     )
     def test_oned(self, sim, obs_stat, obs_pvalue):
@@ -40,11 +34,7 @@
 
         # test stat and pvalue
         stat1 = KMERF().statistic(x, y)
-<<<<<<< HEAD
-        stat2, pvalue, _ = KMERF().test(x, y, reps=0)
-=======
         stat2, pvalue, _ = KMERF().test(x, y)
->>>>>>> d90df3ab
         assert_approx_equal(stat1, obs_stat, significant=1)
         assert_approx_equal(stat2, obs_stat, significant=1)
         assert_approx_equal(pvalue, obs_pvalue, significant=1)
